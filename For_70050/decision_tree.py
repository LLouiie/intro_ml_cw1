from dataclasses import dataclass
from typing import Optional, Tuple

import numpy as np


def entropy(labels: np.ndarray) -> float:
    """
    Calculate the entropy of a label array.

    Args:
        labels (np.ndarray): Array of class labels.

    Returns:
        float: Entropy value (>=0).
    """
    if labels.size == 0:
        return 0.0
    values, counts = np.unique(labels, return_counts=True)
    probs = counts / counts.sum()
    # Avoid log(0) by masking
    mask = probs > 0
    return float(-np.sum(probs[mask] * np.log2(probs[mask])))


def best_threshold_for_feature(X_col: np.ndarray, y: np.ndarray) -> Tuple[float, float]:
    """
<<<<<<< HEAD
    Returns (best_gain, threshold)
    Threshold splits: left <= t, right > t
    hello
    yxj
=======
    Find the best threshold to split a feature column for maximum information gain.

    For a given feature column, this function searches all possible split points (between unique values)
    and computes the information gain for each. It returns the threshold and gain that maximize the split.

    Args:
        X_col (np.ndarray): Feature column (1D array).
        y (np.ndarray): Corresponding labels.

    Returns:
        Tuple[float, float]: (best_gain, threshold)
            best_gain: Maximum information gain achieved by any split.
            threshold: Value to split on (left <= t, right > t).
>>>>>>> e9b9d9b6
    """
    # Sort by feature values
    order = np.argsort(X_col)
    X_sorted = X_col[order]
    y_sorted = y[order]

    # Candidate thresholds are midpoints between consecutive unique values
    unique_mask = np.r_[True, np.diff(X_sorted) != 0]
    if unique_mask.sum() <= 1:
        return 0.0, float(X_sorted[0])

    # Prepare class counts for efficient entropy calculation
    classes = np.unique(y_sorted)
    class_to_idx = {c: i for i, c in enumerate(classes)}
    k = len(classes)
    left_counts = np.zeros(k, dtype=np.int64)
    total_counts = np.bincount([class_to_idx[c] for c in y_sorted], minlength=k)

    n = len(y_sorted)
    best_gain = 0.0
    best_thr = X_sorted[0]
    base_H = entropy(y_sorted)

    # Iterate split points where value changes
    for i in range(n - 1):
        cls_idx = class_to_idx[y_sorted[i]]
        left_counts[cls_idx] += 1
        if X_sorted[i] == X_sorted[i + 1]:
            continue
        right_counts = total_counts - left_counts
        left_n = i + 1
        right_n = n - left_n
        
        # Weighted entropy
        def H_from_counts(counts: np.ndarray) -> float:
            total = counts.sum()
            if total == 0:
                return 0.0
            probs = counts / total
            mask = probs > 0
            return float(-np.sum(probs[mask] * np.log2(probs[mask])))

        H_left = H_from_counts(left_counts)
        H_right = H_from_counts(right_counts)
        # Weighted average entropy after split
        gain = base_H - (left_n / n) * H_left - (right_n / n) * H_right
        if gain > best_gain:
            best_gain = gain
            best_thr = (X_sorted[i] + X_sorted[i + 1]) / 2.0

    return float(best_gain), float(best_thr)


@dataclass
class Node:
    """
    Represents a node in the decision tree.
    Internal nodes have feature, threshold, left, right.
    Leaf nodes have prediction set.
    """
    feature: Optional[int] = None  # Index of feature to split on (for internal nodes)
    threshold: Optional[float] = None  # Threshold value for split
    left: Optional["Node"] = None  # Left child node
    right: Optional["Node"] = None  # Right child node
    prediction: Optional[int] = None  # Predicted class (for leaf nodes)
    # Training distribution at this node (used for pruning majority vote)
    classes: Optional[np.ndarray] = None  # Unique class labels seen at this node during training
    class_counts: Optional[np.ndarray] = None  # Counts aligned with classes
    
   


class DecisionTreeClassifier:
    """
    Decision Tree Classifier supporting information gain splits and post-pruning.
    """
    def __init__(self):
        self.root: Optional[Node] = None      # Root node of the tree
        self.max_depth: int = 0               # Maximum depth of the tree

    def fit(self, X: np.ndarray, y: np.ndarray) -> "DecisionTreeClassifier":
        """
        Fit the decision tree to the training data.

        Args:
            X: Feature matrix of shape (n_samples, n_features)
            y: Label vector of shape (n_samples,)
            
        Returns:
            self
        """
        self.root, self.max_depth = self._build_tree(X, y, depth=0)
        return self
    
    def get_depth(self) -> int:
        """
        Get the maximum depth of the tree.

        Returns:
            int: Maximum depth
        """
        return self.max_depth
    
    def _compute_depth(self, node: Optional[Node]) -> int:
        """
        Recursively compute the maximum depth of the tree.

        Args:
            node: Current node

        Returns:
            int: Maximum depth
        """
        if node is None:
            return 0
        if node.prediction is not None:
            return 0  # Leaf node contributes 0 to depth
        left_depth = self._compute_depth(node.left) if node.left else 0
        right_depth = self._compute_depth(node.right) if node.right else 0
        return 1 + max(left_depth, right_depth)

    def predict(self, X: np.ndarray) -> np.ndarray:
        """
        Predict class labels for input samples.

        Args:
            X: Feature matrix (n_samples, n_features)

        Returns:
            np.ndarray: Predicted labels (n_samples,)
        """
        if self.root is None:
            raise RuntimeError("Model is not fitted")
        preds = [self._predict_one(self.root, row) for row in X]
        return np.asarray(preds, dtype=int)

    # Internal helpers
    def _most_common_label(self, y: np.ndarray) -> int:
        """
        Return the most common label in y.

        Args:
            y: Label vector
            
        Returns:
            int: Most frequent label
        """
        values, counts = np.unique(y, return_counts=True)
        return int(values[np.argmax(counts)])

    def _build_tree(self, X: np.ndarray, y: np.ndarray, depth: int) -> Tuple[Node, int]:
        """
        Recursively build the decision tree.

        Args:
            X: Feature matrix
            y: Label vector
            depth: Current depth

        Returns:
            node: Constructed node
            actual_depth: Actual depth
        """
        node = Node()
        num_features = X.shape[1]

        # Store training distribution at this node (used for pruning majority vote)
        values, counts = np.unique(y, return_counts=True)
        node.classes = values.astype(int)
        node.class_counts = counts.astype(np.int64)

        # Base case: all samples have the same label (leaf node)
        if len(values) == 1:
            node.prediction = int(values[0])
            return node, depth

        # Find best split across all features
        best_gain = 0.0
        best_feat = None
        best_thr = None
        for j in range(num_features):
            gain, thr = best_threshold_for_feature(X[:, j], y)
            if gain > best_gain:
                best_gain = gain
                best_feat = j
                best_thr = thr

        # If no valid split, make leaf node
        if best_feat is None or best_gain <= 0.0:
            node.prediction = self._most_common_label(y)
            return node, depth

        # Split data according to best feature and threshold
        left_mask = X[:, best_feat] <= best_thr
        right_mask = ~left_mask
        if left_mask.sum() == 0 or right_mask.sum() == 0:
            node.prediction = self._most_common_label(y)
            return node, depth

        # Create internal node
        node.feature = int(best_feat)
        node.threshold = float(best_thr)

        # Recursively build left and right subtrees
        node.left, l_depth = self._build_tree(X[left_mask], y[left_mask], depth + 1)
        node.right, r_depth = self._build_tree(X[right_mask], y[right_mask], depth + 1)

        # Return node and depth
        return node, max(l_depth, r_depth)

    def _predict_one(self, node: Node, x: np.ndarray) -> int:
        """
        Predict the class for a single sample by traversing the tree.

        Args:
            node: Current node
            x: Feature vector for one sample

        Returns:
            int: Predicted class
        """
        while node.prediction is None:
            assert node.feature is not None and node.threshold is not None
            if x[node.feature] <= node.threshold:
                assert node.left is not None
                node = node.left
            else:
                assert node.right is not None
                node = node.right
        return int(node.prediction)

    def prune(self, X_val: np.ndarray, y_val: np.ndarray) -> "DecisionTreeClassifier":
        """
        Prune the decision tree based on validation error.
        
        For each node directly connected to two leaves, evaluate if replacing it with
        a single leaf reduces or maintains validation error.
        Decision: prune if validation error on pruned tree <= error on original tree.
        Iterates until no improvements can be made.
        
        Args:
            X_val: Validation features (used to evaluate each pruning decision)
            y_val: Validation labels (used to evaluate each pruning decision)
            
        Returns:
            self (allows chaining)
        """
        if self.root is None:
            raise RuntimeError("Model is not fitted")
        
        # Iterate pruning until no improvements can be made
        changed = True
        while changed:
            changed = self._prune_one_pass(self.root, X_val, y_val)
        
        # Update depth after pruning
        self.max_depth = self._compute_depth(self.root)
        
        return self
    
    def _prune_one_pass(self, node: Node, X_val: np.ndarray, y_val: np.ndarray) -> bool:
        """
        Perform one pass of bottom-up pruning.
        Returns True if any pruning occurred in this pass.

        Args:
            node: Current node
            X_val: Validation features
            y_val: Validation labels
            
        Returns:
            bool: True if any pruning occurred
        """
        if node.prediction is not None:
            # Leaf node, nothing to prune
            return False
        
        # First, recursively prune children (bottom-up)
        pruned_left = self._prune_one_pass(node.left, X_val, y_val) if node.left else False
        pruned_right = self._prune_one_pass(node.right, X_val, y_val) if node.right else False
        
        # Now check if current node can be pruned
        # Node can be pruned if it's directly connected to two leaves
        if self._is_leaf(node.left) and self._is_leaf(node.right):
            # Choose pruned class by majority vote using training distribution at this node
            pruned_pred = self._majority_label_from_node(node)
            
            # Store current state
            original_pred = node.prediction
            original_feat = node.feature
            original_thr = node.threshold
            original_left = node.left
            original_right = node.right
            
            # Calculate error with original node first
            original_error = self._evaluate_error(X_val, y_val)
            
            # Temporarily replace node with leaf
            node.prediction = pruned_pred
            node.feature = None
            node.threshold = None
            node.left = None
            node.right = None
            
            # Evaluate error with pruned node
            pruned_error = self._evaluate_error(X_val, y_val)
            
            # Restore original node
            node.prediction = original_pred
            node.feature = original_feat
            node.threshold = original_thr
            node.left = original_left
            node.right = original_right
            
            # Prune if error does not increase (reduces or stays same)
            if pruned_error <= original_error:
                # Actually prune the node
                node.prediction = pruned_pred
                node.feature = None
                node.threshold = None
                node.left = None
                node.right = None
                return True
            
        return pruned_left or pruned_right

    def _majority_label_from_node(self, node: Node) -> int:
        """
        Return the majority class at a node based on its stored training distribution.

        Args:
            node: The node whose training distribution to use

        Returns:
            int: Majority class label
        """
        assert node.classes is not None and node.class_counts is not None
        majority_idx = int(np.argmax(node.class_counts))
        return int(node.classes[majority_idx])
    
    def _is_leaf(self, node: Optional[Node]) -> bool:
        """
        Check if node is a leaf.

        Args:
            node: Node to check

        Returns:
            bool: True if node is a leaf
        """
        if node is None:
            return False
        return node.prediction is not None
    
    def _evaluate_error(self, X_val: np.ndarray, y_val: np.ndarray) -> float:
        """
        Evaluate classification error on validation set.
        Returns 1 - accuracy (error rate).

        Args:
            X_val: Validation features
            y_val: Validation labels

        Returns:
            float: Error rate
        """
        if self.root is None:
            return 1.0
        
        y_pred = self.predict(X_val)
        # Return error rate (1 - accuracy)
        return float(1.0 - np.mean(y_val == y_pred))

<|MERGE_RESOLUTION|>--- conflicted
+++ resolved
@@ -25,12 +25,6 @@
 
 def best_threshold_for_feature(X_col: np.ndarray, y: np.ndarray) -> Tuple[float, float]:
     """
-<<<<<<< HEAD
-    Returns (best_gain, threshold)
-    Threshold splits: left <= t, right > t
-    hello
-    yxj
-=======
     Find the best threshold to split a feature column for maximum information gain.
 
     For a given feature column, this function searches all possible split points (between unique values)
@@ -44,7 +38,6 @@
         Tuple[float, float]: (best_gain, threshold)
             best_gain: Maximum information gain achieved by any split.
             threshold: Value to split on (left <= t, right > t).
->>>>>>> e9b9d9b6
     """
     # Sort by feature values
     order = np.argsort(X_col)
